--- conflicted
+++ resolved
@@ -2,11 +2,7 @@
 
 on:
   release:
-<<<<<<< HEAD
-types: [ created]
-=======
     types: [ created ]
->>>>>>> 22d2b56d
 
 
 permissions:
