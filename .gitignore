--- conflicted
+++ resolved
@@ -13,29 +13,15 @@
 *.tx
 *.github
 /configs
-<<<<<<< HEAD
-=======
-*.exe
-*.exec
->>>>>>> f68d7d66
 # Binaries for programs and plugins
 *.exe~
 *.dll
 *.so
 *.dylib
-<<<<<<< HEAD
 *.exec
-=======
 
->>>>>>> f68d7d66
 # Test binary, built with `go test -c`
 *.test
 
 # Output of the go coverage tool, specifically when used with LiteIDE
-*.out
-<<<<<<< HEAD
-=======
-
-# Dependency directories (remove the comment below to include it)
-# vendor/
->>>>>>> f68d7d66
+*.out